env = Tulip.TulipEnv()
model = Tulip.Model(env)

#= Create and solve the following model:
    min  x1 + 2*x2
    s.t. x1 + x2 = 2
            x2 < 1
            x1, x2 >0

The solution to this problem is:
    x1 = 2.0, x2 = 0.0
    y = 1.0
    s1 = 0.0, s2 = 1.0
    w2 = 1.0
    z2 = 0.0
=#

Tulip.addvar!(model, [], 0.0, Inf, 1.0)
Tulip.addvar!(model, [], 0.0, 1.0, 2.0)
Tulip.addconstr!(model, [1.0, 1.0], 2.0, 2.0)

# Tulip.prepross!(model)

A_ = sparse([[1.0 1.0];])

@test model.A == A_
@test model.var_lb == [0.0, 0.0]
@test model.var_ub == [Inf, 1.0]
@test model.constr_lb == [2.0]
@test model.constr_ub == [2.0]
<<<<<<< HEAD
=======

model.env[:verbose] = 1
Tulip.optimize!(model)
>>>>>>> c719dc7c

# Low-level interface
@test Tulip.getnumvar(model) == 2
@test Tulip.getnumconstr(model) == 1
@test Tulip.getvarlowerbounds(model) == [0.0, 0.0]
@test Tulip.getvarupperbounds(model) == [Inf, 1.0]
@test Tulip.getconstrlowerbounds(model) == [2.0]
@test Tulip.getconstrupperbounds(model) == [2.0]
@test Tulip.getobjectivecoeffs(model) == [1.0, 2.0]
@test Tulip.getlinearconstrcoeffs(model) == A_
<<<<<<< HEAD

model.env[:verbose] = 1
Tulip.optimize!(model)

# x_ = Tulip.getprimalsolution(model)
# y_ = Tulip.getdualsolution(model)
# s_ = Tulip.getreducedcosts(model)

# @test abs(2.0 - Tulip.getobjectivevalue(model)) <= 10.0^-8
# @test abs(2.0 - Tulip.getdualbound(model)) <= 10.0^-8 
# @test Tulip.getobjectivedualgap(model) <= 10.0^-8
# @test Tulip.getnumbarrieriter(model) <= 100

# @test norm(x_ - [2.0, 0.0], Inf) <= 10.0^-8
# @test norm(y_ - [1.0], Inf) <= 10.0^-8
# @test norm(s_ - [0.0, 1.0], Inf) <= 10.0^-8
=======
@test abs(2.0 - Tulip.getobjectivevalue(model)) <= 10.0^-8
@test abs(2.0 - Tulip.getdualbound(model)) <= 10.0^-8
@test Tulip.getobjectivedualgap(model) <= 10.0^-8
@test Tulip.getnumbarrieriter(model) <= 100

x_ = Tulip.getsolution(model)
y_ = Tulip.getconstrduals(model)
s_ = Tulip.getreducedcosts(model)

@test norm(x_ - [2.0, 0.0], Inf) <= 10.0^-8
@test norm(y_ - [1.0], Inf) <= 10.0^-8
@test norm(s_ - [0.0, 1.0], Inf) <= 10.0^-8
>>>>>>> c719dc7c
<|MERGE_RESOLUTION|>--- conflicted
+++ resolved
@@ -28,12 +28,6 @@
 @test model.var_ub == [Inf, 1.0]
 @test model.constr_lb == [2.0]
 @test model.constr_ub == [2.0]
-<<<<<<< HEAD
-=======
-
-model.env[:verbose] = 1
-Tulip.optimize!(model)
->>>>>>> c719dc7c
 
 # Low-level interface
 @test Tulip.getnumvar(model) == 2
@@ -44,7 +38,6 @@
 @test Tulip.getconstrupperbounds(model) == [2.0]
 @test Tulip.getobjectivecoeffs(model) == [1.0, 2.0]
 @test Tulip.getlinearconstrcoeffs(model) == A_
-<<<<<<< HEAD
 
 model.env[:verbose] = 1
 Tulip.optimize!(model)
@@ -60,18 +53,4 @@
 
 # @test norm(x_ - [2.0, 0.0], Inf) <= 10.0^-8
 # @test norm(y_ - [1.0], Inf) <= 10.0^-8
-# @test norm(s_ - [0.0, 1.0], Inf) <= 10.0^-8
-=======
-@test abs(2.0 - Tulip.getobjectivevalue(model)) <= 10.0^-8
-@test abs(2.0 - Tulip.getdualbound(model)) <= 10.0^-8
-@test Tulip.getobjectivedualgap(model) <= 10.0^-8
-@test Tulip.getnumbarrieriter(model) <= 100
-
-x_ = Tulip.getsolution(model)
-y_ = Tulip.getconstrduals(model)
-s_ = Tulip.getreducedcosts(model)
-
-@test norm(x_ - [2.0, 0.0], Inf) <= 10.0^-8
-@test norm(y_ - [1.0], Inf) <= 10.0^-8
-@test norm(s_ - [0.0, 1.0], Inf) <= 10.0^-8
->>>>>>> c719dc7c
+# @test norm(s_ - [0.0, 1.0], Inf) <= 10.0^-8