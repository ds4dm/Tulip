--- conflicted
+++ resolved
@@ -4,10 +4,6 @@
   - linux
   - osx
 julia:
-<<<<<<< HEAD
-=======
-  - 0.6
->>>>>>> c719dc7c
   - 0.7
   - nightly
 notifications:
