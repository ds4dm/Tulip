--- conflicted
+++ resolved
@@ -17,10 +17,6 @@
     num_bar_iter::Int       # Total number of Interior-Point iterations
     primal_bound::Float64   # Best known primal bound
     dual_bound::Float64     # Best known dual bound
-<<<<<<< HEAD
-
-=======
->>>>>>> c719dc7c
 
     #=======================================================
         Problem data
@@ -29,15 +25,6 @@
     num_var::Int              # Number of variables (total)
     n_var_ub::Int             # Number of upper-bounded variables
     num_constr::Int           # Number of constraints
-<<<<<<< HEAD
-
-    A::AbstractMatrix{Float64}      # Constraints matrix
-    obj::AbstractVector{Float64}    # Objective coefficients
-    var_lb::Vector{Float64}         # Lower bounds on `x` variables
-    var_ub::Vector{Float64}         # Upper bounds on `x` variables
-    constr_lb::Vector{Float64}      # Lower bounds on linear constraints
-    constr_ub::Vector{Float64}      # Upper bounds on linear constraints
-=======
 
     A::AbstractMatrix{Float64}      # Constraints matrix
     obj::AbstractVector{Float64}    # Objective coefficients
@@ -46,24 +33,15 @@
     constr_lb::Vector{Float64}      # Lower bounds on linear constraints
     constr_ub::Vector{Float64}      # Upper bounds on linear constraints
 
-    b::AbstractVector{Float64}      # Right-hand side of equality constraints
-    c::AbstractVector{Float64}      # Objective vector
-    uind::AbstractVector{Int}       # Indices of upper-bounded variables
-    uval::AbstractVector{Float64}   # Values of upper bounds
->>>>>>> c719dc7c
-
 
     #=======================================================
         Working memory
     =======================================================#
-<<<<<<< HEAD
     b::AbstractVector{Float64}      # Right-hand side of equality constraints
     c::AbstractVector{Float64}      # Objective vector
     uind::AbstractVector{Int}       # Indices of upper-bounded variables
     uval::AbstractVector{Float64}   # Values of upper bounds
 
-=======
->>>>>>> c719dc7c
     x::Vector{Float64}      # Vector of primal variables (original variables)
     w::Vector{Float64}      # Vector of primal variables (upper bound slack)
     y::Vector{Float64}      # Vector of dual variables (equality constraints)
@@ -80,10 +58,6 @@
     rxs::Vector{Float64}    # Right-hand side for complimentarity product `x*s`
     rwz::Vector{Float64}    # Right-hand side for complimentarity product `w*z`
     rtk::Base.RefValue{Float64}  # Right-hand side for complimentarity product `t*k`
-<<<<<<< HEAD
-
-=======
->>>>>>> c719dc7c
 
     #=======================================================
         Model constructor
@@ -98,7 +72,6 @@
         m.num_var = 0
         m.num_constr = 0
         m.A = spzeros(0, 0)
-<<<<<<< HEAD
         m.obj = Vector{Float64}(undef, 0)
         m.var_lb = Vector{Float64}(undef, 0)
         m.var_ub = Vector{Float64}(undef, 0)
@@ -111,39 +84,16 @@
         m.y = Vector{Float64}(undef, 0)
         m.s = Vector{Float64}(undef, 0)
         m.z = Vector{Float64}(undef, 0)
-=======
-        m.obj = Vector{Float64}(0)
-        m.var_lb = Vector{Float64}(0)
-        m.var_ub = Vector{Float64}(0)
-        m.constr_lb = Vector{Float64}(0)
-        m.constr_ub = Vector{Float64}(0)
-
-        # Initialize working memory
-        m.x = Vector{Float64}(0)
-        m.w = Vector{Float64}(0)
-        m.y = Vector{Float64}(0)
-        m.s = Vector{Float64}(0)
-        m.z = Vector{Float64}(0)
->>>>>>> c719dc7c
         m.t = Ref(1.0)
         m.k = Ref(1.0)
         m.μ = Ref(1.0)
 
-<<<<<<< HEAD
         m.rp = Vector{Float64}(undef, 0)
         m.ru = Vector{Float64}(undef, 0)
         m.rd = Vector{Float64}(undef, 0)
         m.rg = Ref(Inf)
         m.rxs = Vector{Float64}(undef, 0)
         m.rwz = Vector{Float64}(undef, 0)
-=======
-        m.rp = Vector{Float64}(0)
-        m.ru = Vector{Float64}(0)
-        m.rd = Vector{Float64}(0)
-        m.rg = Ref(Inf)
-        m.rxs = Vector{Float64}(0)
-        m.rwz = Vector{Float64}(0)
->>>>>>> c719dc7c
         m.rtk = Ref(Inf)
 
         # Book-keeping stuff
@@ -153,403 +103,4 @@
     end
 end
 
-<<<<<<< HEAD
-include("model_api.jl")
-=======
-"""
-    loadmodel!()
-
-Load data into existing model.
-"""
-function loadmodel!(
-    m::Model,
-    num_var::Int,
-    num_constr::Int,
-    A::AbstractMatrix,
-    obj::AbstractVector,
-    var_lb::AbstractVector,
-    var_ub::AbstractVector,
-    constr_lb::AbstractVector,
-    constr_ub::AbstractVector
-)
-    # Dimension checks
-    num_var >= 0 || error("Number of variables must be non-negative.")
-    num_constr >= 0 || error("Number of constraints must be non-negative.")
-    num_var == length(obj) || throw(DimensionMismatch(
-        "Wrong number of elements in obj."
-    ))
-    num_var == length(var_lb) || throw(DimensionMismatch(
-        "Wrong number of elements in var_lb."
-    ))
-    num_var == length(var_ub) || throw(DimensionMismatch(
-        "Wrong number of elements in var_ub."
-    ))
-    num_var == size(A, 2) || throw(DimensionMismatch(
-        "Wrong number of columns in A."
-    ))
-    num_constr == size(A, 1) || throw(DimensionMismatch(
-        "Wrong number of rows in A."
-    ))
-    num_constr == length(constr_lb) || throw(DimensionMismatch(
-        "Wrong number of coefficients in constr_lb"
-    ))
-    num_constr == length(constr_ub) || throw(DimensionMismatch(
-        "Wrong number of coefficients in constr_ub"
-    ))
-
-    # Import data
-    m.num_var = num_var
-    m.num_constr = num_constr
-    m.A = copy(A)
-    m.obj = copy(obj)
-    m.var_lb = copy(var_lb)
-    m.var_ub = copy(var_ub)
-    m.constr_lb = copy(constr_lb)
-    m.constr_ub = copy(constr_ub)
-
-    # De-allocate existing working memory
-    m.x = Vector{Float64}(0)
-    m.w = Vector{Float64}(0)
-    m.y = Vector{Float64}(0)
-    m.s = Vector{Float64}(0)
-    m.z = Vector{Float64}(0)
-    m.t = Ref(1.0)
-    m.k = Ref(1.0)
-    m.μ = Ref(1.0)
-
-    m.rp = Vector{Float64}(0)
-    m.ru = Vector{Float64}(0)
-    m.rd = Vector{Float64}(0)
-    m.rg = Ref(Inf)
-    m.rxs = Vector{Float64}(0)
-    m.rwz = Vector{Float64}(0)
-    m.rtk = Ref(Inf)
-    
-    return true
-end
-
-"""
-    loadmodel!(m, A, rhs, obj)
-
-Load model in standard form.
-"""
-loadmodel!(m, A, rhs, obj) = loadmodel!(
-    m, size(A, 2), size(A, 1),
-    A, obj,
-    zeros(size(A, 2)), fill(Inf, size(A, 2)),
-    rhs, rhs
-)
-
-
-#=======================================================
-    Model interface
-
-Retrieve and modify problem-related information
-=======================================================#
-
-"""
-    getnumvar(m::Model)
-
-Return number of variables in the model. This number does not include artificial
-slack variables that are used in the formulation (e.g. related to variable
-bounds)
-"""
-getnumvar(m::Model) = m.num_var
-
-"""
-    getnumconstr(m::Model)
-
-Return the number of constraints in the model. This number does not include
-    explicit bounds on the variables.
-"""
-getnumconstr(m::Model) = m.num_constr
-
-"""
-    getobjectivecoeffs(m::Model)
-
-Return the objective coefficients.
-"""
-getobjectivecoeffs(m::Model) = copy(m.obj)
-
-"""
-    setobjectivecoeffs!(m::Model, c)
-
-Set new objective coefficients.
-"""
-function setobjectivecoeffs!(m::Model, c::AbstractVector{T}) where T<:Real
-
-    # Dimension check
-    size(c, 1) == m.num_var || throw(DimensionMismatch(
-        "c has $(size(c, 1)) coeffs but model has $(m.num_var) variables"
-    ))
-
-    m.c = copy(c)
-    return nothing
-end
-
-"""
-    getvarlowerbound(m, i)
-
-Return lower bound on variable `x[i]`.
-"""
-getvarlowerbound(m::Model, i::Int) = m.var_lb[i]
-
-"""
-    getvarupperbound(m, i)
-
-Return upper bound on variable `x[i]`.
-"""
-getvarupperbound(m::Model, i::Int) = m.var_ub[i]
-
-"""
-    getvarlowerbounds(m)
-
-Return lower bounds on all variables.
-
-    getvarlowerbounds(m, idx)
-
-Return lower bounds on specified variables.
-
-    getvarlowerbounds!(m, l)
-
-Overwrite `l` with the lower bounds on variables.
-
-    getvarlowerbounds!(m, idx, l)
-
-Overwrite `l` with the lower bounds on specified variables.
-"""
-getvarlowerbounds(m::Model) = copy(m.var_lb)
-
-getvarlowerbounds(m::Model, idx::AbstractVector{Int}) = copy(m.var_lb[idx])
-
-getvarlowerbounds!(m::Model, l::Vector) = copy!(l, m.var_lb)
-
-getvarlowerbounds!(
-    m::Model,
-    l::Vector,
-    idx::AbstractVector{Int}
-) = copy!(l, m.var_lb[idx])
-
-"""
-    getvarupperbounds(m::Model)
-
-Return upper bounds on the variables. If a given variable has no explicit upper
-    bound, the returned value is `Inf`.
-"""
-getvarupperbounds(m::Model) = copy(m.var_ub)
-getvarupperbounds!(m::Model, u::Vector) = copy!(u, m.var_ub)
-
-"""
-    setvarupperbounds!(m::Model, ub)
-
-Set upperbounds on the variables
-"""
-function setvarupperbounds!(m::Model, ub::SparseVector{Tv, Ti}) where{Tv<:Real, Ti<:Integer}
-    # Dimension check
-    size(ub, 1) == m.num_var || throw(DimensionMismatch(
-        "ub has size $(size(c, 1)) but model has $(m.num_var) variables"
-    ))
-    minimum(ub) >= zero(Tv) || error("Upper bounds must be non-negative")
-
-    m.uind = ub.nzind
-    m.uval = ub.nzval
-    m.n_var_ub = nnz(ub)
-    return nothing
-end
-
-function setvarupperbounds!(m::Model, ub::AbstractArray{Tv}) where{Tv<:Real}
-    # Dimension check
-    size(ub, 1) == m.num_var || throw(DimensionMismatch(
-        "ub has size $(size(c, 1)) but model has $(m.num_var) variables"
-    ))
-    minimum(ub) >= zero(Tv) || error("Upper bounds must be non-negative")
-
-    u_ = ub .< Inf
-    m.uind = collect(1:m.num_var)[u_]
-    m.uval = ub[u_]
-    m.n_var_ub = sum(u_)
-
-    return nothing
-end
-
-"""
-    addvar!(m::Model, colval, l, u, objcoeff)
-
-Add one variable to the model.
-
-# Arguments
-- `m`: Model
-- `colvals`: Coefficients of the column
-- `l`: lower bound on the variable
-- `u`: Upperbound on the variable
-- `objcoef`: Objective coefficient
-"""
-function addvar!(
-    m::Model,
-    col::AbstractVector,
-    lb::Real,
-    ub::Real,
-    objcoef::Real
-)
-
-    # Check dimensions
-    m.num_constr == length(col) || throw(DimensionMismatch(
-        "Column has $(length(col)) coeffs but model has $(m.num_constr) constraints."
-    ))
-
-    # Check numerical values
-    lb <= ub || error("Upper-bound must be greater than lower bound.")
-    if m.num_constr > 0
-        (min, max) = extrema(col)
-        (-Inf < min) && (max < Inf) || error("Coef magnitude if too large.")
-    end
-    -Inf < objcoef < Inf || error("Obj magnitude is too large.")
-
-    # Update model
-    m.A, k = Tulip.LinearAlgebra.addcolumn!(m.A, col)
-    insert!(m.obj, k, objcoef)
-    insert!(m.var_lb, k, lb)
-    insert!(m.var_ub, k, ub)
-    m.num_var += 1
-
-    return k
-end
-addvar!(m::Model, constridx, constrcoef, l, u, objcoef) = addvar!(m, sparsevec(constridx, constrcoef, m.num_constr), l, u, objcoef)
-addvar!(m::Model, col::AbstractVector, objcoef) = addvar!(m, col, 0.0, Inf, objcoef)
-
-"""
-    getconstrlowerbound
-
-Return lower bound on constraint.
-"""
-getconstrlowerbounds(m::Model) = copy(m.b)
-
-"""
-    getconstrupperbound
-
-Return upper bound on constraint.
-"""
-getconstrupperbounds(m::Model) = copy(m.b)
-
-"""
-    addconstr!(m::Model, rowvals, rhs)
-
-Add a constraint to the model.
-"""
-function addconstr!(
-    m::Model,
-    row::AbstractVector,
-    lb::Real,
-    ub::Real
-)
-
-    # CHeck dimensions
-    m.num_var == length(row) || throw(DimensionMismatch(
-        "Row has $(length(row)) coefs but model has $(m.num_var) variables."
-    ))
-
-    # Check numerical values
-    lb <= ub || error("Upper-bound must be greater than lower bound.")
-    if m.num_constr > 0
-        (min, max) = extrema(row)
-        (-Inf < min) && (max < Inf) || error("Coef magnitude if too large.")
-    end
-
-    # Update model
-    m.A, k = Tulip.LinearAlgebra.addrow!(m.A, row)
-    insert!(m.constr_lb, k, lb)
-    insert!(m.constr_ub, k, ub)
-    m.num_constr += 1
-
-    return nothing
-end
-
-addconstr!(m, varidx, rowval, rhs) = addconstr!(m, sparsevec(varidx, rowval, m.num_var), rhs)
-
-
-
-"""
-    getlinearconstrcoeffs(m::Model)
-
-Return the matrix of linear constraints.
-"""
-getlinearconstrcoeffs(m::Model) = copy(m.A)
-
-
-#=======================================================
-    Solution interface
-
-Retrieve solution-related information
-=======================================================#
-
-"""
-    getobjectivevalue(m::Model)
-
-Return objective value of the best known solution
-"""
-getobjectivevalue(m::Model) = dot(m.c, m.x) / m.t.x
-
-"""
-    getdualbound(m::Model)
-
-Return dual bound on the obective value. Returns a lower (resp. upper) bound
-if the problem is a minimization (resp. maximization).
-"""
-getdualbound(m::Model) = (dot(m.b, m.y) - dot(m.uval, m.z)) / m.t.x
-
-"""
-    getobjectivedualgap(m::Model)
-
-Return the duality gap. 
-"""
-getobjectivedualgap(m::Model) = (dot(m.x, m.s) + dot(m.w, m.z)) / (m.t.x)^2
-
-"""
-    getsolution(m::Model)
-
-Return best known (primal) solution to the problem.
-"""
-getsolution(m::Model) = copy(m.x / m.t.x)
-
-"""
-    getconstrduals(m::Model)
-
-Return dual variables associated to linear constraints.
-"""
-getconstrduals(m::Model) = copy(m.y / m.t.x)
-
-"""
-    getreducedcosts(m::Model)
-
-Return reduced costs of primal variables.
-"""
-getreducedcosts(m::Model) = copy(m.s / m.t.x)
-
-"""
-    getnumbarrieriter(m::Model)
-
-Return number of barrier iterations.
-"""
-getnumbarrieriter(m::Model) = m.num_bar_iter
-
-"""
-    getsolutiontime(m::Model)
-
-Return runtime of the optimizer.
-"""
-getsolutiontime(m::Model) = m.time_total
-
-"""
-    getinfeasibilityray(m::Model)
-
-Retrieve infeasibility ray when problem is proven infeasible.
-"""
-getinfeasibilityray(m::Model) = copy(m.y ./ m.t.x)
-
-"""
-    getunboundedray(m::Model)
-
-Retrieve unbounded ray when model is proven unbounded.
-"""
-getunboundedray(m::Model) = copy(m.x ./ m.t.x)
->>>>>>> c719dc7c
+include("model_api.jl")